# CellSegKit

A toolkit for cell segmentation using Cellpose and CellSAM models.

## Features

- **Model Loading**: Factory pattern for loading Cellpose and CellSAM models
- **Image Importing**: Recursive importing of PNG, JPEG, TIFF images
- **Result Exporting**: Export segmentation results as:
  - YOLO format annotations
  - NumPy arrays
  - Indexed PNG masks
  - Visual overlays
- **Unified Pipeline**: Simple API for running the complete segmentation workflow
- **Format Conversion**: Convert between mask formats without re-running segmentation
- **Resource Monitoring**: Track CPU and GPU utilization during processing

## Installation

### Basic Installation

```bash
<<<<<<< HEAD
pip install cellsegkit
```

### With CellSAM Support

```bash
pip install "cellsegkit[cellsam]"
```

### With YOLO Support

```bash
pip install "cellsegkit[yolo]"
```

### With GPU Monitoring

```bash
pip install "cellsegkit[gpu]"
```

### Full Installation (with all dependencies)

```bash
pip install "cellsegkit[all]"
=======
pip install git+https://github.com/nazarzharskyi/cryobiology3.git
>>>>>>> 6f3dce08
```

## Quick Start

```python
import os
from cellsegkit import SegmenterFactory, run_segmentation

# Define input and output directories
input_dir = "dataset"
output_dir = "output"

# Create a segmenter (Cellpose or CellSAM)
segmenter = SegmenterFactory.create(
    model_type="cyto",  # Options: "cyto", "nuclei", "cellpose", "cellsam"
    use_gpu=True,       # Use GPU if available
)

# Run segmentation on a folder of images
run_segmentation(
    segmenter=segmenter,
    input_dir=input_dir,
    output_dir=output_dir,
    export_formats=("overlay", "npy", "png", "yolo")  # Choose which formats to export
)
```

## Advanced Usage

### Using Cellpose Segmenter Directly

```python
from cellsegkit.loader import CellposeSegmenter
from cellsegkit.exporter import save_mask_as_npy

# Create a Cellpose segmenter
segmenter = CellposeSegmenter(model_type="cyto", use_gpu=True)

# Load and segment a single image
image = segmenter.load_image("path/to/image.png")
mask = segmenter.segment(image)

# Save the mask as a NumPy array
save_mask_as_npy(mask, "path/to/output/mask.npy")
```

### Using CellSAM Segmenter

```python
from cellsegkit.loader import CellSAMSegmenter
from cellsegkit.exporter import draw_overlay

# Create a CellSAM segmenter
segmenter = CellSAMSegmenter(use_gpu=True)

# Load and segment a single image
image = segmenter.load_image("path/to/image.png")
mask = segmenter.segment(image)

# Export as overlay
draw_overlay(image, mask, "path/to/output/overlay.png")
```

### Converting Between Mask Formats

```python
import os
from cellsegkit import convert_mask_format

# Define input and output directories
input_dir = "output"
output_dir = "output/mask_conversion"
os.makedirs(output_dir, exist_ok=True)

# Convert from .npy to .png
convert_mask_format(
    mask_path=os.path.join(input_dir, "data_only/npy/train/image1.npy"),
    output_format="png",
    output_path=os.path.join(output_dir, "npy_to_png.png")
)

# Convert from .npy to YOLO format (requires original image)
convert_mask_format(
    mask_path=os.path.join(input_dir, "data_only/npy/train/image1.npy"),
    output_format="yolo",
    output_path=os.path.join(output_dir, "npy_to_yolo.txt"),
    original_image_path="dataset/train/image1.tif"  # Required for YOLO format
)
```

### Custom Export Workflow

```python
import os
from cellsegkit import SegmenterFactory
from cellsegkit.importer import find_images
from cellsegkit.exporter import save_mask_as_npy, export_yolo_annotations

# Create segmenter
segmenter = SegmenterFactory.create("cyto")

# Find images
image_paths = find_images("dataset")

# Process each image
for image_path in image_paths:
    # Load and segment
    image = segmenter.load_image(image_path)
    mask = segmenter.segment(image)

    # Custom export logic
    base_name = os.path.splitext(os.path.basename(image_path))[0]

    # Create output directories
    os.makedirs("output/npy", exist_ok=True)
    os.makedirs("output/yolo", exist_ok=True)

    # Save as NumPy array
    save_mask_as_npy(mask, f"output/npy/{base_name}.npy")

    # Export YOLO annotations
    image_height, image_width = image.shape[:2]
    export_yolo_annotations(
        mask, 
        f"output/yolo/{base_name}.txt", 
        (image_width, image_height)
    )
```

## Project Structure

```
cellsegkit/
├── __init__.py           # Main package exports
├── converter/            # Mask format conversion
├── exporter/             # Export segmentation results
├── importer/             # Import images
├── loader/               # Load segmentation models
├── pipeline/             # Unified segmentation workflow
└── utils/                # Utility functions
```

## Requirements

- Python 3.8+
- cellpose
- numpy
- opencv-python
- pillow
- matplotlib
- scikit-image
- torch
- torchvision
- psutil

Optional dependencies:
- segment-anything, cellSAM (for CellSAM support)
- ultralytics (for YOLO format support)
- pynvml (for GPU monitoring)

## License

MIT<|MERGE_RESOLUTION|>--- conflicted
+++ resolved
@@ -20,8 +20,7 @@
 ### Basic Installation
 
 ```bash
-<<<<<<< HEAD
-pip install cellsegkit
+pip install git+https://github.com/nazarzharskyi/cryobiology3.git
 ```
 
 ### With CellSAM Support
@@ -45,10 +44,7 @@
 ### Full Installation (with all dependencies)
 
 ```bash
-pip install "cellsegkit[all]"
-=======
 pip install git+https://github.com/nazarzharskyi/cryobiology3.git
->>>>>>> 6f3dce08
 ```
 
 ## Quick Start
